// Copyright (c) 2020 Intel Corporation
// Copyright (c) 2022 Alibaba Cloud
// Copyright (c) 2024 Microsoft Corporation
//
// SPDX-License-Identifier: BSD-2-Clause-Patent

//! Event log emulation module

// This module provides minimal emulation of td-shim event log functionality
// for Azure CVM environments, including file-based event log storage.

use cc_measurement::{
    log::{CcEventLogError, CcEventLogWriter},
    UefiPlatformFirmwareBlob2, EV_EFI_PLATFORM_FIRMWARE_BLOB2, EV_PLATFORM_CONFIG_FLAGS,
};
use core::{mem::size_of, ptr::slice_from_raw_parts, ptr, slice};

pub const CCEL_CC_TYPE_TDX: u8 = 2;

// Mock ACPI and CCEL structures to align with non-AzCVMEmu APIs
#[derive(Debug, Clone, Copy)]
pub struct MockCcel {
    pub lasa: u64,    // Event log base address (points to our buffer)
    pub laml: u32,    // Event log length
}

impl MockCcel {
    pub fn new(buffer_ptr: *const u8, buffer_len: usize) -> Self {
        Self {
            lasa: buffer_ptr as u64,
            laml: buffer_len as u32,
        }
    }
    
    // Mock FromBytes::read_from for compatibility
    pub fn read_from(_bytes: &[u8]) -> Option<Self> {
        // Initialize the event log if needed and return a proper CCEL
        init_event_log();
        
        unsafe {
            let event_log_ptr = ptr::addr_of!(EVENT_LOG);
            if let Some(log) = (*event_log_ptr).as_ref() {
                Some(Self::new(log.data.as_ptr(), EVENT_LOG_BUFFER_SIZE))
            } else {
                None
            }
        }
    }
}

// Mock ACPI tables function
pub fn get_acpi_tables() -> Option<&'static [&'static [u8]]> {
    // Return a mock CCEL table - just need the signature
    static MOCK_CCEL: &[u8] = b"CCEL\x00\x00\x00\x00\x00\x00\x00\x00\x00\x00\x00\x00\x00\x00\x00\x00\x00\x00\x00\x00";
    static TABLES: &[&[u8]] = &[MOCK_CCEL];
    Some(TABLES)
}

pub const PLATFORM_CONFIG_HOB: &[u8] = b"td_hob\0";
pub const PLATFORM_CONFIG_PAYLOAD_PARAMETER: &[u8] = b"td_payload_info\0";
pub const PLATFORM_CONFIG_SECURE_POLICY_DB: &[u8] = b"secure_policy_db";
pub const PLATFORM_CONFIG_SECURE_AUTHORITY: &[u8] = b"secure_authority";
pub const PLATFORM_CONFIG_SVN: &[u8] = b"td_payload_svn\0";
pub const PLATFORM_FIRMWARE_BLOB2_PAYLOAD: &[u8] = b"td_payload\0";

/// Used to record configuration information into event log
///
/// Defined in td-shim spec 'Table 3.5-4 TD_SHIM_PLATFORM_CONFIG_INFO'
#[repr(C)]
#[derive(Debug, Default)]
pub struct TdShimPlatformConfigInfoHeader {
    pub descriptor: [u8; 16],
    pub info_length: u32,
}

impl TdShimPlatformConfigInfoHeader {
    pub fn new(descriptor: &[u8], info_length: u32) -> Option<Self> {
        if descriptor.len() > 16 {
            return None;
        }

        let mut header = Self {
            info_length,
            ..Default::default()
        };

        header.descriptor[..descriptor.len()].copy_from_slice(descriptor);
        Some(header)
    }

    pub fn as_bytes(&self) -> &[u8] {
        unsafe { &*slice_from_raw_parts(self as *const Self as *const u8, size_of::<Self>()) }
    }
}

pub fn create_event_log_platform_config(
    event_log: &mut CcEventLogWriter,
    mr_index: u32,
    descriptor: &[u8],
    data: &[u8],
) -> Result<(), CcEventLogError> {
    // Write the `TdShimPlatformConfigInfoHeader + data` into event log
    let config_header = TdShimPlatformConfigInfoHeader::new(descriptor, data.len() as u32)
        .ok_or(CcEventLogError::InvalidParameter)?;

    event_log.create_event_log(
        mr_index,
        EV_PLATFORM_CONFIG_FLAGS,
        &[config_header.as_bytes(), data],
        data,
    )?;

    Ok(())
}

pub fn log_hob_list(hob_list: &[u8], cc_event_log: &mut CcEventLogWriter) {
    create_event_log_platform_config(cc_event_log, 1, PLATFORM_CONFIG_HOB, hob_list)
        .expect("Failed to log HOB list to the td event log");
}

pub fn log_payload_binary(payload: &[u8], cc_event_log: &mut CcEventLogWriter) {
    let blob2 = UefiPlatformFirmwareBlob2::new(
        PLATFORM_FIRMWARE_BLOB2_PAYLOAD,
        payload.as_ptr() as u64,
        payload.len() as u64,
    )
    .expect("Invalid payload binary information or descriptor");

    cc_event_log
        .create_event_log(
            2,
            EV_EFI_PLATFORM_FIRMWARE_BLOB2,
            &[blob2.as_bytes()],
            payload,
        )
        .expect("Failed to log HOB list to the td event log");
}

pub fn log_payload_parameter(payload_parameter: &[u8], cc_event_log: &mut CcEventLogWriter) {
    create_event_log_platform_config(
        cc_event_log,
        2,
        PLATFORM_CONFIG_PAYLOAD_PARAMETER,
        payload_parameter,
    )
    .expect("Failed to log HOB list to the td event log");
}

/// SHA384 hash size
pub const SHA384_DIGEST_SIZE: usize = 48;
/// SHA384 algorithm identifier
pub const TPML_ALG_SHA384: u16 = 0x000C;
/// Event tag for TXT events
pub const EV_EVENT_TAG: u32 = 0x00000006;

/// Emulated file-based event log
// Mock Once implementation to align with non-AzCVMEmu APIs
pub struct MockOnce<T> {
    value: Option<T>,
}

impl<T> MockOnce<T> {
    pub const fn new() -> Self {
        Self { value: None }
    }
    
    pub fn is_completed(&self) -> bool {
        true // Always return true for emulation
    }
    
    pub fn get(&self) -> Option<&T> {
        self.value.as_ref()
    }
    
    pub fn call_once<F>(&mut self, f: F) -> &T
    where
        F: FnOnce() -> T,
    {
        if self.value.is_none() {
            self.value = Some(f());
        }
        self.value.as_ref().unwrap()
    }
}

// Define the size of the event log buffer as a constant for better maintainability
<<<<<<< HEAD
pub const EVENT_LOG_BUFFER_SIZE: usize = 32768; // Increased from 4096 to 32768 (32KB)
=======
pub const EVENT_LOG_BUFFER_SIZE: usize = 32768; // Buffer size 32768 (32KB)
>>>>>>> a5d957bb

pub struct EventLogEmulator {
    data: [u8; EVENT_LOG_BUFFER_SIZE], // Fixed size buffer defined by constant
    ccel: MockCcel, // Mock CCEL pointing to our buffer
}

impl EventLogEmulator {
    /// Create a new empty event log
    pub fn new() -> Self {
        let mut emulator = Self {
            data: [0u8; EVENT_LOG_BUFFER_SIZE],
            ccel: MockCcel::new(ptr::null(), 0), // Will be updated below
        };
        
        // Update CCEL to point to our buffer
        emulator.ccel = MockCcel::new(emulator.data.as_ptr(), EVENT_LOG_BUFFER_SIZE);
        emulator
    }
    
    /// Get a reference to the full event log buffer
    pub fn full_buffer(&self) -> &[u8] {
        &self.data[..]
    }
    
    /// Get a mutable reference to the full event log buffer
    pub fn full_buffer_mut(&mut self) -> &mut [u8] {
        &mut self.data[..]
    }
    
    /// Get the mock CCEL for this event log
    pub fn get_ccel(&mut self) -> &MockCcel {
        // Update the CCEL pointer in case the buffer was moved
        self.ccel = MockCcel::new(self.data.as_ptr(), EVENT_LOG_BUFFER_SIZE);
        &self.ccel
    }
    
    /// Get event log slice (mimics the non-AzCVMEmu API)
    pub fn event_log_slice(&mut self) -> &mut [u8] {
        &mut self.data[..]
    }
}

// Singleton instance of the event log
static mut EVENT_LOG: Option<EventLogEmulator> = None;

// Mock CCEL singleton to align with non-AzCVMEmu API
static mut MOCK_CCEL_ONCE: MockOnce<MockCcel> = MockOnce::new();

/// Mock get_ccel function to align with non-AzCVMEmu API
pub fn get_ccel() -> Option<&'static MockCcel> {
    unsafe {
        // Initialize if needed
        init_event_log();
        
        let event_log_ptr = ptr::addr_of_mut!(EVENT_LOG);
        if let Some(log) = (*event_log_ptr).as_mut() {
            let mock_ccel_ptr = ptr::addr_of_mut!(MOCK_CCEL_ONCE);
            Some((*mock_ccel_ptr).call_once(|| {
                MockCcel::new(log.data.as_ptr(), EVENT_LOG_BUFFER_SIZE)
            }))
        } else {
            None
        }
    }
}

/// Mock event_log_slice function to align with non-AzCVMEmu API
pub fn event_log_slice(_ccel: &MockCcel) -> &'static mut [u8] {
    unsafe {
        let event_log_ptr = ptr::addr_of_mut!(EVENT_LOG);
        if let Some(log) = (*event_log_ptr).as_mut() {
            log.event_log_slice()
        } else {
            // This shouldn't happen if properly initialized
            slice::from_raw_parts_mut(ptr::null_mut(), 0)
        }
    }
}

/// Initialize the event log emulator
pub fn init_event_log() {
    unsafe {
        let event_log_ptr = ptr::addr_of_mut!(EVENT_LOG);
        if (*event_log_ptr).is_none() {
            *event_log_ptr = Some(EventLogEmulator::new());
            // Add expected event at the beginning of the log
            // ToDo: Add MigTDCore event to support relevant policy rules
            populate_tcg_pcr_event_log();
        }
    }
}

/// Get a reference to the event log data (returns full buffer for parsing)
pub fn get_event_log() -> Option<&'static [u8]> {
    // Initialize the event log if needed
    init_event_log();
    
    unsafe {
        let event_log_ptr = ptr::addr_of!(EVENT_LOG);
        if let Some(log) = (*event_log_ptr).as_ref() {
            Some(log.full_buffer())
        } else {
            None
        }
    }
}

/// Get a mutable reference to the full event log buffer
pub fn get_event_log_mut() -> Option<&'static mut [u8]> {
    // Initialize the event log if needed
    init_event_log();
    
    unsafe {
        let event_log_ptr = ptr::addr_of_mut!(EVENT_LOG);
        if let Some(log) = (*event_log_ptr).as_mut() {
            Some(log.full_buffer_mut())
        } else {
            None
        }
    }
}

fn populate_tcg_pcr_event_log() {
    unsafe {
        let event_log_ptr = ptr::addr_of_mut!(EVENT_LOG);
        if let Some(log) = (*event_log_ptr).as_mut() {
            // Create a proper TCG event log starting with TcgPcrEventHeader
            // This is what the policy verification expects to find
            
            use cc_measurement::{TcgPcrEventHeader, TcgEfiSpecIdevent};
            use core::mem::size_of;
            use zerocopy::AsBytes;
            
            // Create the initial TCG_EfiSpecIDEvent using the default implementation
            let spec_id_event = TcgEfiSpecIdevent::default();
            
            // Create TcgPcrEventHeader for the first event
    let pcr_header = TcgPcrEventHeader {
        mr_index: 0,
        event_type: 0x80000003, // EV_NO_ACTION
        digest: [0u8; 20], // SHA1 digest (zeros for EV_NO_ACTION)
        event_size: size_of::<TcgEfiSpecIdevent>() as u32,
    };
    
    // Write the headers to the event log
    let mut offset = 0;
    
    // Write TcgPcrEventHeader
    let pcr_header_bytes = pcr_header.as_bytes();
    log.data[offset..offset + pcr_header_bytes.len()].copy_from_slice(pcr_header_bytes);
    offset += pcr_header_bytes.len();
    
    // Write TcgEfiSpecIdevent
    let spec_id_bytes = spec_id_event.as_bytes();
    log.data[offset..offset + spec_id_bytes.len()].copy_from_slice(spec_id_bytes);
    
    // No need to track size - parsing logic will determine the written portion
        }
    }
}

#[cfg(test)]
mod test {
    use super::TdShimPlatformConfigInfoHeader;
    use core::mem::size_of;

    #[test]
    fn test_struct_size() {
        assert_eq!(size_of::<TdShimPlatformConfigInfoHeader>(), 20);
    }

    #[test]
    fn test_tdshim_platform_configinfo_header() {
        // descriptor length < 16
        let descriptor: [u8; 15] = [0; 15];
        assert!(TdShimPlatformConfigInfoHeader::new(&descriptor, 0).is_some());

        // descriptor length = 16
        let descriptor: [u8; 16] = [0; 16];
        assert!(TdShimPlatformConfigInfoHeader::new(&descriptor, 0).is_some());
        assert_eq!(
            TdShimPlatformConfigInfoHeader::new(&descriptor, 0)
                .unwrap()
                .as_bytes(),
            [0; 20]
        );

        // descriptor length > 16
        let descriptor: [u8; 17] = [0; 17];
        assert!(TdShimPlatformConfigInfoHeader::new(&descriptor, 0).is_none());
    }
}<|MERGE_RESOLUTION|>--- conflicted
+++ resolved
@@ -184,11 +184,7 @@
 }
 
 // Define the size of the event log buffer as a constant for better maintainability
-<<<<<<< HEAD
-pub const EVENT_LOG_BUFFER_SIZE: usize = 32768; // Increased from 4096 to 32768 (32KB)
-=======
 pub const EVENT_LOG_BUFFER_SIZE: usize = 32768; // Buffer size 32768 (32KB)
->>>>>>> a5d957bb
 
 pub struct EventLogEmulator {
     data: [u8; EVENT_LOG_BUFFER_SIZE], // Fixed size buffer defined by constant
