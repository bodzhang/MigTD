--- conflicted
+++ resolved
@@ -18,7 +18,6 @@
     format_bytes_hex, Policy, PolicyError,
 };
 
-// The REPORT_DATA_SIZE should match the sizeof(servtd_tdx_quote_suppl_data).
 const REPORT_DATA_SIZE: usize = 734;
 const MAX_RTMR_INDEX: usize = 3;
 const EV_EVENT_TAG: u32 = 0x00000006;
@@ -67,32 +66,31 @@
 }
 
 impl<'a> Report<'a> {
-    // The following definition should match struct servtd_tdx_quote_suppl_data.
-    const R_TDX_MODULE_MRSEAM: Range<usize> = 16..64;
-    const R_TDX_MODULE_MRSEAMSIGNER: Range<usize> = 64..112;
-    const R_TDX_MODULE_ATTR_SEAM: Range<usize> = 112..120;
-    const R_MIGTD_ATTR_TD: Range<usize> = 120..128;
-    const R_MIGTD_XFAM: Range<usize> = 128..136;
-    const R_MIGTD_MRTD: Range<usize> = 136..184;
-    const R_MIGTD_MRCONFIGID: Range<usize> = 184..232;
-    const R_MIGTD_MROWNER: Range<usize> = 232..280;
-    const R_MIGTD_MROWNERCONFIG: Range<usize> = 280..328;
-    const R_MIGTD_RTMR0: Range<usize> = 328..376;
-    const R_MIGTD_RTMR1: Range<usize> = 376..424;
-    const R_MIGTD_RTMR2: Range<usize> = 424..472;
-    const R_MIGTD_RTMR3: Range<usize> = 472..520;
+    const R_MRSEAM: Range<usize> = 16..64;
+    const R_MRSEAMSIGNER: Range<usize> = 64..112;
+    const R_ATTR_SEAM: Range<usize> = 112..120;
+    const R_ATTR_TD: Range<usize> = 120..128;
+    const R_XFAM: Range<usize> = 128..136;
+    const R_MRTD: Range<usize> = 136..184;
+    const R_MRCONFIGID: Range<usize> = 184..232;
+    const R_MROWNER: Range<usize> = 232..280;
+    const R_MROWNERCONFIG: Range<usize> = 280..328;
+    const R_RTMR0: Range<usize> = 328..376;
+    const R_RTMR1: Range<usize> = 376..424;
+    const R_RTMR2: Range<usize> = 424..472;
+    const R_RTMR3: Range<usize> = 472..520;
     const R_PLATFORM_FMSPC: Range<usize> = 584..590;
     const R_PLATFORM_TDX_TCB_COMPONENTS: Range<usize> = 590..606;
     const R_PLATFORM_PCE_SVN: Range<usize> = 606..608;
-    const R_PLATFORM_SGX_TCB_COMPONENTS: Range<usize> = 608..624;
+    const R_SGX_TCB_COMPONENTS: Range<usize> = 608..624;
     const R_TDX_MODULE_MAJOR_VER: Range<usize> = 624..625;
     const R_TDX_MODULE_SVN: Range<usize> = 625..626;
-    const R_QE_MISC_SELECT: Range<usize> = 626..630;
-    const R_QE_ATTRIBUTES: Range<usize> = 634..650;
-    const R_QE_MRENCLAVE: Range<usize> = 666..698;
-    const R_QE_MRSIGNER: Range<usize> = 698..730;
-    const R_QE_ISV_PRO_ID: Range<usize> = 730..732;
-    const R_QE_ISV_SVN: Range<usize> = 732..734;
+    const R_MISC_SELECT: Range<usize> = 626..630;
+    const R_ATTRIBUTES: Range<usize> = 634..650;
+    const R_MRENCLAVE: Range<usize> = 666..698;
+    const R_MRSIGNER: Range<usize> = 698..730;
+    const R_ISV_PRO_ID: Range<usize> = 730..732;
+    const R_ISV_SVN: Range<usize> = 732..734;
 
     pub fn new(report: &'a [u8]) -> Result<Self, PolicyError> {
         if report.len() != REPORT_DATA_SIZE {
@@ -103,24 +101,21 @@
         platform_info.insert(PlatformInfoProperty::Fmspc, &report[Self::R_PLATFORM_FMSPC]);
         platform_info.insert(
             PlatformInfoProperty::SgxTcbComponents,
-            &report[Self::R_PLATFORM_SGX_TCB_COMPONENTS],
-        );
-        platform_info.insert(
-            PlatformInfoProperty::PceSvn,
-            &report[Self::R_PLATFORM_PCE_SVN],
-        );
+            &report[Self::R_SGX_TCB_COMPONENTS],
+        );
+        platform_info.insert(PlatformInfoProperty::PceSvn, &report[Self::R_PLATFORM_PCE_SVN]);
         platform_info.insert(
             PlatformInfoProperty::TdxTcbComponents,
             &report[Self::R_PLATFORM_TDX_TCB_COMPONENTS],
         );
 
         let mut qe_info = BTreeMap::new();
-        qe_info.insert(QeInfoProperty::MiscSelect, &report[Self::R_QE_MISC_SELECT]);
-        qe_info.insert(QeInfoProperty::Attributes, &report[Self::R_QE_ATTRIBUTES]);
-        qe_info.insert(QeInfoProperty::MrEnclave, &report[Self::R_QE_MRENCLAVE]);
-        qe_info.insert(QeInfoProperty::MrSigner, &report[Self::R_QE_MRSIGNER]);
-        qe_info.insert(QeInfoProperty::IsvProID, &report[Self::R_QE_ISV_PRO_ID]);
-        qe_info.insert(QeInfoProperty::IsvSvn, &report[Self::R_QE_ISV_SVN]);
+        qe_info.insert(QeInfoProperty::MiscSelect, &report[Self::R_MISC_SELECT]);
+        qe_info.insert(QeInfoProperty::Attributes, &report[Self::R_ATTRIBUTES]);
+        qe_info.insert(QeInfoProperty::MrEnclave, &report[Self::R_MRENCLAVE]);
+        qe_info.insert(QeInfoProperty::MrSigner, &report[Self::R_MRSIGNER]);
+        qe_info.insert(QeInfoProperty::IsvProID, &report[Self::R_ISV_PRO_ID]);
+        qe_info.insert(QeInfoProperty::IsvSvn, &report[Self::R_ISV_SVN]);
 
         let mut tdx_module_info = BTreeMap::new();
         tdx_module_info.insert(
@@ -131,39 +126,30 @@
             TdxModuleInfoProperty::TdxModuleSvn,
             &report[Self::R_TDX_MODULE_SVN],
         );
-        tdx_module_info.insert(
-            TdxModuleInfoProperty::MrSeam,
-            &report[Self::R_TDX_MODULE_MRSEAM],
-        );
+        tdx_module_info.insert(TdxModuleInfoProperty::MrSeam, &report[Self::R_MRSEAM]);
         tdx_module_info.insert(
             TdxModuleInfoProperty::MrSignerSeam,
-            &report[Self::R_TDX_MODULE_MRSEAMSIGNER],
+            &report[Self::R_MRSEAMSIGNER],
         );
         tdx_module_info.insert(
             TdxModuleInfoProperty::Attributes,
-            &report[Self::R_TDX_MODULE_ATTR_SEAM],
+            &report[Self::R_ATTR_SEAM],
         );
 
         let mut migtd_info = BTreeMap::new();
-        migtd_info.insert(
-            MigTdInfoProperty::Attributes,
-            &report[Self::R_MIGTD_ATTR_TD],
-        );
-        migtd_info.insert(MigTdInfoProperty::Xfam, &report[Self::R_MIGTD_XFAM]);
-        migtd_info.insert(MigTdInfoProperty::MrTd, &report[Self::R_MIGTD_MRTD]);
-        migtd_info.insert(
-            MigTdInfoProperty::MrConfigId,
-            &report[Self::R_MIGTD_MRCONFIGID],
-        );
-        migtd_info.insert(MigTdInfoProperty::MrOwner, &report[Self::R_MIGTD_MROWNER]);
+        migtd_info.insert(MigTdInfoProperty::Attributes, &report[Self::R_ATTR_TD]);
+        migtd_info.insert(MigTdInfoProperty::Xfam, &report[Self::R_XFAM]);
+        migtd_info.insert(MigTdInfoProperty::MrTd, &report[Self::R_MRTD]);
+        migtd_info.insert(MigTdInfoProperty::MrConfigId, &report[Self::R_MRCONFIGID]);
+        migtd_info.insert(MigTdInfoProperty::MrOwner, &report[Self::R_MROWNER]);
         migtd_info.insert(
             MigTdInfoProperty::MrOwnerConfig,
-            &report[Self::R_MIGTD_MROWNERCONFIG],
-        );
-        migtd_info.insert(MigTdInfoProperty::Rtmr0, &report[Self::R_MIGTD_RTMR0]);
-        migtd_info.insert(MigTdInfoProperty::Rtmr1, &report[Self::R_MIGTD_RTMR1]);
-        migtd_info.insert(MigTdInfoProperty::Rtmr2, &report[Self::R_MIGTD_RTMR2]);
-        migtd_info.insert(MigTdInfoProperty::Rtmr3, &report[Self::R_MIGTD_RTMR3]);
+            &report[Self::R_MROWNERCONFIG],
+        );
+        migtd_info.insert(MigTdInfoProperty::Rtmr0, &report[Self::R_RTMR0]);
+        migtd_info.insert(MigTdInfoProperty::Rtmr1, &report[Self::R_RTMR1]);
+        migtd_info.insert(MigTdInfoProperty::Rtmr2, &report[Self::R_RTMR2]);
+        migtd_info.insert(MigTdInfoProperty::Rtmr3, &report[Self::R_RTMR3]);
 
         Ok(Report {
             platform_info,
@@ -748,10 +734,9 @@
     {
         Ok(())
     } else {
-        //In AzCVMEmu mode, RTMR extension is emulated (no-op), RTMR in MigTD QUOTE won't match eventlog.
-        //Return OK in this development evnvironment.
         #[cfg(feature = "AzCVMEmu")]
         {
+            // RTMR check bypassed in AzCVMEmu mode temporarily
             Ok(())
         }
         #[cfg(not(feature = "AzCVMEmu"))]
@@ -995,7 +980,6 @@
         let template = include_bytes!("../test/report.dat");
 
         // Take `self` as reference
-<<<<<<< HEAD
         test_policy_both_formats("policy_001", |policy_bytes| {
             let verify_result =
                 verify_policy(true, policy_bytes, template, &[0u8; 8], template, &[0u8; 8]);
@@ -1003,7 +987,7 @@
 
             // Only same platform is allowed
             let mut report_peer = template.to_vec();
-            report_peer[Report::R_FMSPC].copy_from_slice(&[0x20, 0xC0, 0x6F, 0, 0, 0]);
+            report_peer[Report::R_PLATFORM_FMSPC].copy_from_slice(&[0x20, 0xC0, 0x6F, 0, 0, 0]);
 
             let verify_result = verify_policy(
                 true,
@@ -1018,69 +1002,14 @@
                 Err(PolicyError::PlatformNotMatch(_, _))
             ));
         });
-=======
-        let policy_bytes = include_bytes!("../test/policy_001.json");
-        let verify_result =
-            verify_policy(true, policy_bytes, template, &[0u8; 8], template, &[0u8; 8]);
-        assert!(verify_result.is_ok());
-
-        // Only same platform is allowed
-        let mut report_peer = template.to_vec();
-        report_peer[Report::R_PLATFORM_FMSPC].copy_from_slice(&[0x20, 0xC0, 0x6F, 0, 0, 0]);
-
-        let verify_result = verify_policy(
-            true,
-            policy_bytes,
-            template,
-            &[0u8; 8],
-            &report_peer,
-            &[0u8; 8],
-        );
-        assert!(matches!(
-            verify_result,
-            Err(PolicyError::PlatformNotMatch(_, _))
-        ));
-
-        let policy_bytes = include_bytes!("../test/policy_full1.json");
-        let verify_result =
-            verify_policy(true, policy_bytes, template, &[0u8; 8], template, &[0u8; 8]);
-        assert!(verify_result.is_ok());
-
-        let mut report_peer = template.to_vec();
-        report_peer[Report::R_PLATFORM_FMSPC].copy_from_slice(&[0x30, 0x81, 0x6F, 0, 0, 0]);
-
-        let verify_result = verify_policy(
-            true,
-            policy_bytes,
-            template,
-            &[0u8; 8],
-            &report_peer,
-            &[0u8; 8],
-        );
-        assert!(matches!(
-            verify_result,
-            Err(PolicyError::PlatformNotFound(_))
-        ));
-
-        // peer's tdx tcb level lower than reference
-        let mut report_peer = template.to_vec();
-        let low_tdx_tcb = &[0u8; 16];
-        report_peer[Report::R_PLATFORM_TDX_TCB_COMPONENTS].copy_from_slice(low_tdx_tcb);
->>>>>>> a5d957bb
 
         test_policy_both_formats("policy_full1", |policy_bytes| {
             let verify_result =
                 verify_policy(true, policy_bytes, template, &[0u8; 8], template, &[0u8; 8]);
             assert!(verify_result.is_ok());
 
-<<<<<<< HEAD
             let mut report_peer = template.to_vec();
-            report_peer[Report::R_FMSPC].copy_from_slice(&[0x30, 0x81, 0x6F, 0, 0, 0]);
-=======
-        // dst's tdx tcb level is higher than reference
-        let high_tdx_tcb = &[0, 1, 1, 0, 0, 0, 0, 0, 0, 0, 0, 0, 0, 0, 0, 0];
-        report_peer[Report::R_PLATFORM_TDX_TCB_COMPONENTS].copy_from_slice(high_tdx_tcb);
->>>>>>> a5d957bb
+            report_peer[Report::R_PLATFORM_FMSPC].copy_from_slice(&[0x30, 0x81, 0x6F, 0, 0, 0]);
 
             let verify_result = verify_policy(
                 true,
@@ -1129,7 +1058,6 @@
         });
 
         // Take self as reference
-<<<<<<< HEAD
         test_policy_both_formats("policy_full3", |policy_bytes| {
             let mut report = template.to_vec();
             let mut report_peer = template.to_vec();
@@ -1163,40 +1091,6 @@
                 Err(PolicyError::UnqulifiedPlatformInfo)
             ));
         });
-=======
-        let policy_bytes = include_bytes!("../test/policy_full3.json");
-        let mut report = template.to_vec();
-        let mut report_peer = template.to_vec();
-
-        // dst's tdx tcb level is higher than self
-        report[Report::R_PLATFORM_TDX_TCB_COMPONENTS].copy_from_slice(&[1u8; 16]);
-        report_peer[Report::R_PLATFORM_TDX_TCB_COMPONENTS].copy_from_slice(&[2u8; 16]);
-        let verify_result = verify_policy(
-            true,
-            policy_bytes,
-            &report,
-            &[0u8; 8],
-            &report_peer,
-            &[0u8; 8],
-        );
-        assert!(verify_result.is_ok());
-
-        // dst's svn is smaller than self
-        report[Report::R_PLATFORM_TDX_TCB_COMPONENTS].copy_from_slice(&[2u8; 16]);
-        report_peer[Report::R_PLATFORM_TDX_TCB_COMPONENTS].copy_from_slice(&[1u8; 16]);
-        let verify_result = verify_policy(
-            true,
-            policy_bytes,
-            &report,
-            &[0u8; 8],
-            &report_peer,
-            &[0u8; 8],
-        );
-        assert!(matches!(
-            verify_result,
-            Err(PolicyError::UnqulifiedPlatformInfo)
-        ));
->>>>>>> a5d957bb
     }
 
     #[test]
@@ -1228,7 +1122,6 @@
         });
 
         // Taking exact value as reference: pass
-<<<<<<< HEAD
         test_policy_both_formats("policy_full1", |policy_bytes| {
             let verify_result =
                 verify_policy(true, policy_bytes, template, &[0u8; 8], template, &[0u8; 8]);
@@ -1311,83 +1204,6 @@
                 Err(PolicyError::UnqulifiedTdxModuleInfo)
             ));
         });
-=======
-        let mut report_peer = template.to_vec();
-        report_peer[Report::R_TDX_MODULE_MAJOR_VER].copy_from_slice(&[2]);
-        let verify_result = verify_policy(
-            true,
-            policy_bytes,
-            template,
-            &[0u8; 8],
-            &report_peer,
-            &[0u8; 8],
-        );
-        assert!(verify_result.is_ok());
-
-        // Taking exact value as reference: mismatch tdx module major version
-        let mut report_peer = template.to_vec();
-        report_peer[Report::R_TDX_MODULE_MAJOR_VER].copy_from_slice(&[0]);
-        let verify_result = verify_policy(
-            true,
-            policy_bytes,
-            template,
-            &[0u8; 8],
-            &report_peer,
-            &[0u8; 8],
-        );
-        assert!(matches!(
-            verify_result,
-            Err(PolicyError::UnqulifiedTdxModuleInfo)
-        ));
-
-        // Taking exact value as reference: mismatch tdx module svn
-        let mut report_peer = template.to_vec();
-        report_peer[Report::R_TDX_MODULE_SVN].copy_from_slice(&[1]);
-        let verify_result = verify_policy(
-            true,
-            policy_bytes,
-            template,
-            &[0u8; 8],
-            &report_peer,
-            &[0u8; 8],
-        );
-        assert!(matches!(
-            verify_result,
-            Err(PolicyError::UnqulifiedTdxModuleInfo)
-        ));
-
-        // Taking exact value as reference: mismatch mrsignerseam
-        let mut report_peer = template.to_vec();
-        report_peer[Report::R_TDX_MODULE_MRSEAMSIGNER].copy_from_slice(&[0xfeu8; 48]);
-        let verify_result = verify_policy(
-            true,
-            policy_bytes,
-            template,
-            &[0u8; 8],
-            &report_peer,
-            &[0u8; 8],
-        );
-        assert!(matches!(
-            verify_result,
-            Err(PolicyError::UnqulifiedTdxModuleInfo)
-        ));
-
-        // Taking exact value as reference: mismatch attributes
-        let mut report_peer = template.to_vec();
-        report_peer[Report::R_TDX_MODULE_ATTR_SEAM].copy_from_slice(&[1, 0, 0, 0, 0, 0, 0, 0]);
-        let verify_result = verify_policy(
-            true,
-            policy_bytes,
-            template,
-            &[0u8; 8],
-            &report_peer,
-            &[0u8; 8],
-        );
-        assert!(matches!(
-            verify_result,
-            Err(PolicyError::UnqulifiedTdxModuleInfo)
-        ));
->>>>>>> a5d957bb
     }
 
     // Different MRTD value, no MRTD policy in policy data
@@ -1402,7 +1218,6 @@
         });
 
         // different attributes, not equal, but attributes is not in policy
-<<<<<<< HEAD
         test_policy_both_formats("policy_no_tdattr", |policy_bytes| {
             let mut report_peer = template.to_vec();
 
@@ -1422,25 +1237,6 @@
             let mut report_peer = template.to_vec();
             // different attributes, not equal
             report_peer[Report::R_ATTR_TD].copy_from_slice(&[1u8; 8]);
-=======
-        let policy_bytes = include_bytes!("../test/policy_no_tdattr.json");
-        let mut report_peer = template.to_vec();
-
-        report_peer[Report::R_MIGTD_ATTR_TD].copy_from_slice(&[1u8; 8]);
-        let verify_result = verify_policy(
-            true,
-            policy_bytes,
-            template,
-            &[0u8; 8],
-            &report_peer,
-            &[0u8; 8],
-        );
-        assert!(verify_result.is_ok());
-
-        let policy_bytes = include_bytes!("../test/policy_full1.json");
-        // different attributes, not equal
-        report_peer[Report::R_MIGTD_ATTR_TD].copy_from_slice(&[1u8; 8]);
->>>>>>> a5d957bb
 
         let verify_result = verify_policy(
             true,
@@ -1456,7 +1252,7 @@
         ));
 
         // verify the attributes mask, set masked bits
-        report_peer[Report::R_MIGTD_ATTR_TD].copy_from_slice(&[0, 0, 0, 0x8, 0x1, 0, 0, 0]);
+        report_peer[Report::R_ATTR_TD].copy_from_slice(&[0, 0, 0, 0x8, 0x1, 0, 0, 0]);
         let verify_result = verify_policy(
             true,
             policy_bytes,
@@ -1468,7 +1264,7 @@
         assert!(verify_result.is_ok());
 
         // verify the attributes mask, set bits that will not be masked but must be zero
-        report_peer[Report::R_MIGTD_ATTR_TD].copy_from_slice(&[0, 0x1, 0, 0x3, 0, 0, 0, 0]);
+        report_peer[Report::R_ATTR_TD].copy_from_slice(&[0, 0x1, 0, 0x3, 0, 0, 0, 0]);
         let verify_result = verify_policy(
             true,
             policy_bytes,
@@ -1481,10 +1277,10 @@
             verify_result,
             Err(PolicyError::UnqulifiedMigTdInfo)
         ));
-        report_peer[Report::R_MIGTD_ATTR_TD].copy_from_slice(&template[Report::R_MIGTD_ATTR_TD]);
+        report_peer[Report::R_ATTR_TD].copy_from_slice(&template[Report::R_ATTR_TD]);
 
         // different xfam, not equal
-        report_peer[Report::R_MIGTD_XFAM].copy_from_slice(&[1u8; 8]);
+        report_peer[Report::R_XFAM].copy_from_slice(&[1u8; 8]);
         let verify_result = verify_policy(
             true,
             policy_bytes,
@@ -1499,7 +1295,7 @@
         ));
 
         // verify xfam mask, set masked bits and required bits
-        report_peer[Report::R_MIGTD_XFAM].copy_from_slice(&[0xff, 0xff, 0xff, 0xff, 0, 0, 0, 0]);
+        report_peer[Report::R_XFAM].copy_from_slice(&[0xff, 0xff, 0xff, 0xff, 0, 0, 0, 0]);
         let verify_result = verify_policy(
             true,
             policy_bytes,
@@ -1511,7 +1307,7 @@
         assert!(verify_result.is_ok());
 
         // verify xfam mask, unset bits that is not masked but required
-        report_peer[Report::R_MIGTD_XFAM].copy_from_slice(&[0x3, 0x08, 0, 0, 0, 0, 0, 0]);
+        report_peer[Report::R_XFAM].copy_from_slice(&[0x3, 0x08, 0, 0, 0, 0, 0, 0]);
 
         let verify_result = verify_policy(
             true,
@@ -1525,10 +1321,10 @@
             verify_result,
             Err(PolicyError::UnqulifiedMigTdInfo)
         ));
-        report_peer[Report::R_MIGTD_XFAM].copy_from_slice(&template[Report::R_MIGTD_XFAM]);
+        report_peer[Report::R_XFAM].copy_from_slice(&template[Report::R_XFAM]);
 
         // different mrtd, not equal
-        report_peer[Report::R_MIGTD_MRTD].copy_from_slice(&[1u8; 48]);
+        report_peer[Report::R_MRTD].copy_from_slice(&[1u8; 48]);
 
         let verify_result = verify_policy(
             true,
@@ -1542,10 +1338,10 @@
             verify_result,
             Err(PolicyError::UnqulifiedMigTdInfo)
         ));
-        report_peer[Report::R_MIGTD_MRTD].copy_from_slice(&[0u8; 48]);
+        report_peer[Report::R_MRTD].copy_from_slice(&[0u8; 48]);
 
         // different mrconfig_id, not equal
-        report_peer[Report::R_MIGTD_MRCONFIGID].copy_from_slice(&[1u8; 48]);
+        report_peer[Report::R_MRCONFIGID].copy_from_slice(&[1u8; 48]);
 
         let verify_result = verify_policy(
             true,
@@ -1559,11 +1355,10 @@
             verify_result,
             Err(PolicyError::UnqulifiedMigTdInfo)
         ));
-        report_peer[Report::R_MIGTD_MRCONFIGID]
-            .copy_from_slice(&template[Report::R_MIGTD_MRCONFIGID]);
+        report_peer[Report::R_MRCONFIGID].copy_from_slice(&template[Report::R_MRCONFIGID]);
 
         // different mrowner, not equal
-        report_peer[Report::R_MIGTD_MROWNER].copy_from_slice(&[1u8; 48]);
+        report_peer[Report::R_MROWNER].copy_from_slice(&[1u8; 48]);
 
         let verify_result = verify_policy(
             true,
@@ -1577,10 +1372,10 @@
             verify_result,
             Err(PolicyError::UnqulifiedMigTdInfo)
         ));
-        report_peer[Report::R_MIGTD_MROWNER].copy_from_slice(&template[Report::R_MIGTD_MROWNER]);
+        report_peer[Report::R_MROWNER].copy_from_slice(&template[Report::R_MROWNER]);
 
         // different mrownerconfig, not equal
-        report_peer[Report::R_MIGTD_MROWNERCONFIG].copy_from_slice(&[1u8; 48]);
+        report_peer[Report::R_MROWNERCONFIG].copy_from_slice(&[1u8; 48]);
 
         let verify_result = verify_policy(
             true,
@@ -1594,11 +1389,10 @@
             verify_result,
             Err(PolicyError::UnqulifiedMigTdInfo)
         ));
-        report_peer[Report::R_MIGTD_MROWNERCONFIG]
-            .copy_from_slice(&template[Report::R_MIGTD_MROWNERCONFIG]);
+        report_peer[Report::R_MROWNERCONFIG].copy_from_slice(&template[Report::R_MROWNERCONFIG]);
 
         // different rtmr0, not equal
-        report_peer[Report::R_MIGTD_RTMR0].copy_from_slice(&[1u8; 48]);
+        report_peer[Report::R_RTMR0].copy_from_slice(&[1u8; 48]);
 
         let verify_result = verify_policy(
             true,
@@ -1612,10 +1406,10 @@
             verify_result,
             Err(PolicyError::UnqulifiedMigTdInfo)
         ));
-        report_peer[Report::R_MIGTD_RTMR0].copy_from_slice(&template[Report::R_MIGTD_RTMR0]);
+        report_peer[Report::R_RTMR0].copy_from_slice(&template[Report::R_RTMR0]);
 
         // different rtmr1, not equal
-        report_peer[Report::R_MIGTD_RTMR1].copy_from_slice(&[1u8; 48]);
+        report_peer[Report::R_RTMR1].copy_from_slice(&[1u8; 48]);
 
         let verify_result = verify_policy(
             true,
@@ -1629,10 +1423,10 @@
             verify_result,
             Err(PolicyError::UnqulifiedMigTdInfo)
         ));
-        report_peer[Report::R_MIGTD_RTMR1].copy_from_slice(&template[Report::R_MIGTD_RTMR1]);
+        report_peer[Report::R_RTMR1].copy_from_slice(&template[Report::R_RTMR1]);
 
         // different rtmr2, not equal
-        report_peer[Report::R_MIGTD_RTMR2].copy_from_slice(&[1u8; 48]);
+        report_peer[Report::R_RTMR2].copy_from_slice(&[1u8; 48]);
 
         let verify_result = verify_policy(
             true,
@@ -1646,10 +1440,10 @@
             verify_result,
             Err(PolicyError::UnqulifiedMigTdInfo)
         ));
-        report_peer[Report::R_MIGTD_RTMR2].copy_from_slice(&template[Report::R_MIGTD_RTMR2]);
+        report_peer[Report::R_RTMR2].copy_from_slice(&template[Report::R_RTMR2]);
 
         // different rtmr3, not equal
-        report_peer[Report::R_MIGTD_RTMR3].copy_from_slice(&[1u8; 48]);
+        report_peer[Report::R_RTMR3].copy_from_slice(&[1u8; 48]);
 
         let verify_result = verify_policy(
             true,
